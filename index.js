<<<<<<< HEAD
//. # Fluture Express
//.
//. [![NPM Version](https://badge.fury.io/js/fluture-express.svg)](https://www.npmjs.com/package/fluture-express)
//. [![Dependencies](https://david-dm.org/fluture-js/fluture-express.svg)](https://david-dm.org/fluture-js/fluture-express)
//. [![Code Coverage](https://codecov.io/gh/fluture-js/fluture-express/branch/master/graph/badge.svg)](https://codecov.io/gh/fluture-js/fluture-express)
//.
//. Create Express middleware using Futures from [Fluture][].
//.
//. ## Usage
//.
//. ```sh
//. npm install --save fluture fluture-express
//. ```
//.
//. Allows for the definition of pure functions to be used as Express
//. middleware. This has benefits for testing and developer sanity.
//. Another benefit of this particular approach, where every middleware is
//. wrapped individually, is that it plays nicely with existing Express
//. middleware, and they can be used interchangably.
//.
//. ```js
//. // index.js
//.
//. const {dispatcher} = require ('fluture-express');
//. const app = require ('express') ();
//. const dispatch = dispatcher ('./actions');
//.
//. app.use (dispatch ('welcome'));
//. app.listen (3000);
//. ```
//.
//. ```js
//. // actions/welcome.js
//.
//. const {Json} = require ('fluture-express');
//. const Future = require ('fluture');
//.
//. module.exports = (req, locals) => Future.do (function* () {
//.   const user = yield locals.database.find ('sessions', locals.session.id);
//.   return Json (200, {welcome: user.name});
//. });
//. ```
//.
//. For a more in-depth example, see the `example` directory.
//.
//. ## Documentation
//.
//. ### Pseudo types
//.
//. #### `Req`
//.
//. The Express Request object.
//.
//. #### `Res a`
//.
//. The Express Response object with a `locals` property of type `a`.

import daggy from 'daggy';
import {fork, isFuture} from 'fluture/index.js';
import path from 'path';

const requireOrImport = file => (
  /* c8 ignore next */
  typeof require === 'function' ?
  Promise.resolve (require (file)) :
  import (file).then (module => module.default)
);

const runAction = (name, action, req, res, next) => {
  const ret = action (req, res.locals);

  if (!isFuture (ret)) {
    throw new TypeError (
      `The "${name}" action did not return a Future, instead saw:\n\n  ${ret}`
    );
  }

  fork (next) (val => {
    if (!Response.is (val)) {
      throw new TypeError (`The Future returned by the "${
        name
      }" action did not resolve to a Response, instead saw:\n\n  ${val}`);
    }

    val.cata ({
      Stream: (code, mime, stream) => {
        res.type (mime);
        res.status (code);
        stream.pipe (res);
      },
      Json: (code, json) => {
        res.status (code);
        res.json (json);
      },
      Render: (code, view, data) => {
        res.status (code);
        res.render (view, data);
      },
      Redirect: (code, url) => {
        res.redirect (code, url);
      },
      Empty: () => {
        res.status (204);
        res.end ();
      },
      Next: locals => {
        res.locals = locals;
        next ();
      },
    });
  }) (ret);
};

//. ### The Response type
//.
//. Fluture-Express mutates the response object for you, based on a
//. specification of what the response should be. This specification is
//. captured by the Response sum-type.
//.
//# Response :: Type
//.
//. The [daggy][] type representative of the Response type. You'll want to
//. use one of its constructors listed below most of the time.
export const Response = daggy.taggedSum ('Response', {
  Stream: ['code', 'mime', 'stream'],
  Json: ['code', 'value'],
  Render: ['code', 'view', 'data'],
  Redirect: ['code', 'url'],
  Empty: [],
  Next: ['locals'],
});

//# Stream :: Number -> String -> NodeReadableStream -> Response a
//.
//. Indicates a streamed response. The first argument will be the response
//. status code, the second will be used as a mime type, and the third will be
//. piped into the response to form the response data.
export const Stream = code => mime => stream => (
  Response.Stream (code, mime, stream)
);

//# Json :: Number -> Object -> Response a
//.
//. Indicates a JSON response. The first argument will be the response status
//. code, and the second will be converted to JSON and sent as-is.
export const Json = code => value => (
  Response.Json (code, value)
);

//# Render :: Number -> String -> Object -> Response a
//.
//. Indicates a response to be rendered using a template. The first argument
//. will be the response status code, the second is the path to the template
//. file, and the third is the data to inject into the template. This uses
//. Express' render method under the hood, so you can configure it globally
//. with `app.set ('view engine', engine)` and `app.set ('views', path)`.
export const Render = code => view => data => (
  Response.Render (code, view, data)
);

//# Redirect :: Number -> String -> Response a
//.
//. Indicates a redirection. The first argument will be the response status
//. code, and the second will be the value of the Location header.
export const Redirect = code => location => (
  Response.Redirect (code, location)
);

//# Empty :: Response a
//.
//. Indicates an empty response. The response status will be set to 204, and
//. no response body or Content-Type header will be sent.
export const Empty = Response.Empty;

//# Next :: a -> Response a
//.
//. Indicates that this middleware does not form a response. The supplied value
//. will be assigned to `res.locals` and the next middleware will be called.
export const Next = Response.Next;

//. ### Middleware creation utilities
//.
//# middleware :: ((Req, a) -> Future b (Response a)) -> (Req, Res a, (b -> Undefined)) -> Undefined
//.
//. Converts an action to an Express middleware.
//.
//. Takes a function that returns a [Future][] of a [Response][], and returns
//. an Express middleware that uses the returned structure to make the
//. appropriate mutations to the [`res`][].
//.
//. If the Future rejects, the rejection reason is passed into `next` for
//. further [error handling with Express][].
export const middleware = action => function dispatcher(req, res, next) {
  runAction (action.name || 'anonymous', action, req, res, next);
};

//# dispatcher :: String -> String -> (Req, Res a, (Any -> Undefined)) -> Promise Undefined
//.
//. Creates middleware that uses the export from the given file in the given
//. directory as an "action".
//.
//. It takes the file in two steps for convenience. You are encouraged to use
//. the first parameter to set up a sub-directory where all your actions live.
//.
//. The exported value should be a function of the same signature as given to
//. [`middleware`][].
export const dispatcher = directory => file => {
  const eventualAction = requireOrImport (path.resolve (directory, file));
  return function dispatcher(req, res, next) {
    return eventualAction.then (action => {
      runAction (file, action, req, res, next);
    });
  };
};

//. [Fluture]: https://github.com/fluture-js/Fluture
//. [Future]: https://github.com/fluture-js/Fluture#future
//. [Response]: #the-response-type
//. [`middleware`]: #middleware
//. [`res`]: #res-a
//. [error handling with Express]: https://expressjs.com/en/guide/error-handling.html
//. [daggy]: https://github.com/fantasyland/daggy
=======
//. # Fluture Project
//.
//. Hopefully something related to Fluture.
//.
//. ## Usage
//.
//. ### Node
//.
//. ```console
//. $ npm install --save fluture-project
//. ```
//.
//. On Node 12 and up, this module can be loaded directly with `import` or
//. `require`. On Node versions below 12, `require` or the [esm][]-loader can
//. be used.
//.
//. ### Deno and Modern Browsers
//.
//. You can load the EcmaScript module from various content delivery networks:
//.
//. - [Skypack](https://cdn.skypack.dev/fluture-project@0.0.0)
//. - [JSPM](https://jspm.dev/fluture-project@0.0.0)
//. - [jsDelivr](https://cdn.jsdelivr.net/npm/fluture-project@0.0.0/+esm)
//.
//. ### Old Browsers and Code Pens
//.
//. There's a [UMD][] file included in the NPM package, also available via
//. jsDelivr: https://cdn.jsdelivr.net/npm/fluture-project@0.0.0/dist/umd.js
//.
//. This file adds `flutureProject` to the global scope, or use CommonJS/AMD
//. when available.

export default void 0;

//. [esm]: https://github.com/standard-things/esm
//. [UMD]: https://github.com/umdjs/umd
>>>>>>> b4d93a7c
<|MERGE_RESOLUTION|>--- conflicted
+++ resolved
@@ -1,4 +1,3 @@
-<<<<<<< HEAD
 //. # Fluture Express
 //.
 //. [![NPM Version](https://badge.fury.io/js/fluture-express.svg)](https://www.npmjs.com/package/fluture-express)
@@ -6,18 +5,34 @@
 //. [![Code Coverage](https://codecov.io/gh/fluture-js/fluture-express/branch/master/graph/badge.svg)](https://codecov.io/gh/fluture-js/fluture-express)
 //.
 //. Create Express middleware using Futures from [Fluture][].
-//.
-//. ## Usage
-//.
-//. ```sh
-//. npm install --save fluture fluture-express
-//. ```
 //.
 //. Allows for the definition of pure functions to be used as Express
 //. middleware. This has benefits for testing and developer sanity.
 //. Another benefit of this particular approach, where every middleware is
 //. wrapped individually, is that it plays nicely with existing Express
 //. middleware, and they can be used interchangably.
+//.
+//. ## Usage
+//.
+//. ### Node
+//.
+//. ```console
+//. $ npm install --save fluture-express
+//. ```
+//.
+//. On Node 12 and up, this module can be loaded directly with `import` or
+//. `require`. On Node versions below 12, `require` or the [esm][]-loader can
+//. be used.
+//.
+//. ### Deno and Modern Browsers
+//.
+//. You can load the EcmaScript module from various content delivery networks:
+//.
+//. - [Skypack](https://cdn.skypack.dev/fluture-express@0.0.0)
+//. - [JSPM](https://jspm.dev/fluture-express@0.0.0)
+//. - [jsDelivr](https://cdn.jsdelivr.net/npm/fluture-express@0.0.0/+esm)
+//.
+//. ### Usage Example
 //.
 //. ```js
 //. // index.js
@@ -221,41 +236,5 @@
 //. [`res`]: #res-a
 //. [error handling with Express]: https://expressjs.com/en/guide/error-handling.html
 //. [daggy]: https://github.com/fantasyland/daggy
-=======
-//. # Fluture Project
-//.
-//. Hopefully something related to Fluture.
-//.
-//. ## Usage
-//.
-//. ### Node
-//.
-//. ```console
-//. $ npm install --save fluture-project
-//. ```
-//.
-//. On Node 12 and up, this module can be loaded directly with `import` or
-//. `require`. On Node versions below 12, `require` or the [esm][]-loader can
-//. be used.
-//.
-//. ### Deno and Modern Browsers
-//.
-//. You can load the EcmaScript module from various content delivery networks:
-//.
-//. - [Skypack](https://cdn.skypack.dev/fluture-project@0.0.0)
-//. - [JSPM](https://jspm.dev/fluture-project@0.0.0)
-//. - [jsDelivr](https://cdn.jsdelivr.net/npm/fluture-project@0.0.0/+esm)
-//.
-//. ### Old Browsers and Code Pens
-//.
-//. There's a [UMD][] file included in the NPM package, also available via
-//. jsDelivr: https://cdn.jsdelivr.net/npm/fluture-project@0.0.0/dist/umd.js
-//.
-//. This file adds `flutureProject` to the global scope, or use CommonJS/AMD
-//. when available.
-
-export default void 0;
-
 //. [esm]: https://github.com/standard-things/esm
-//. [UMD]: https://github.com/umdjs/umd
->>>>>>> b4d93a7c
+//. [UMD]: https://github.com/umdjs/umd