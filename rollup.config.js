--- conflicted
+++ resolved
@@ -2,29 +2,21 @@
 
 const dependencyNames = Array.prototype.concat.call (
   Object.keys (pkg.dependencies),
-  Object.keys (pkg.peerDependencies)
+  Object.keys (pkg.peerDependencies),
+  ['fluture/index.js', 'path']
 );
 
 export default {
   input: 'index.js',
-<<<<<<< HEAD
-  external: ['fluture/index.js', 'daggy', 'path'],
+  external: dependencyNames,
   output: {
     format: 'cjs',
-    file: 'index.cjs',
+    file: 'dist/cjs.js',
+    exports: 'named',
     interop: false,
+    globals: {},
     paths: {
       'fluture/index.js': 'fluture',
     },
   },
-=======
-  external: dependencyNames,
-  output: {
-    format: 'umd',
-    file: 'dist/umd.js',
-    name: 'flutureProject',
-    exports: 'named',
-    globals: {}
-  }
->>>>>>> b4d93a7c
 };